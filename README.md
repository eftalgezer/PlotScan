--- conflicted
+++ resolved
@@ -25,17 +25,12 @@
 In this example, we have given three data-points `0,0`, `10,0` and `0,1`. We are going to click 
 on these three points on the image later. Make sure to click in the same order. 
 
-<<<<<<< HEAD
-
-You won't be prompted for locating the data-points.
-=======
 3. The datapoints will be dumped to a csv file. If `--plot` option is given from command 
 line, it will also plot the omputed data-points. This requires `matplotlib`.
 
 ![](./figures/traj.png)
 
 Notice the errors near the boxes; since we have not trimmed them.
->>>>>>> c9db96f3
 
 __IMP:__ Left bottom corner of the  image is `(0,0)`. 
 
