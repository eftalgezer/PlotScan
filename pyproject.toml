[tool.poetry]
name = "plotdigitizer"
version = "0.3.0"
description = "Extract raw data from plots images"
authors = ["Dilawar Singh <dilawar.s.rajput@gmail.com>"]
maintainers = ["Dilawar Singh <dilawar.s.rajput@gmail.com>"]
readme = "README.md"
repository = "https://github.com/dilawar/PlotDigitizer"
license = "LGPL-3.0-or-later"

[tool.poetry.dependencies]
python = ">=3.9,<=4"
opencv-python = "^4.10"
numpy = "^2.0.0"
matplotlib = "^3.9.1"
typer = "^0.12.3"
typing-extensions = "^4.12.2"
<<<<<<< HEAD
=======
loguru = "^0.7.2"
>>>>>>> 23bbda0c

[tool.poetry.dev-dependencies]
pytest = "^8.2.2"
matplotlib = "^3.9.1"

[tool.poetry.scripts]
plotdigitizer = 'plotdigitizer.plotdigitizer:main'
plotdigitizer-locate = 'plotdigitizer.locate:main'

[tool.poetry.group.dev.dependencies]
mypy = "^1.10"
pylint = "^3.2.5"
ruff = "^0.5.4"

[build-system]
requires = ["poetry-core>=1.0.0"]
build-backend = "poetry.core.masonry.api"<|MERGE_RESOLUTION|>--- conflicted
+++ resolved
@@ -15,10 +15,7 @@
 matplotlib = "^3.9.1"
 typer = "^0.12.3"
 typing-extensions = "^4.12.2"
-<<<<<<< HEAD
-=======
 loguru = "^0.7.2"
->>>>>>> 23bbda0c
 
 [tool.poetry.dev-dependencies]
 pytest = "^8.2.2"
